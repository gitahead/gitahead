//
//          Copyright (c) 2016, Scientific Toolworks, Inc.
//
// This software is licensed under the MIT License. The LICENSE.md file
// describes the conditions under which this software may be distributed.
//
// Author: Jason Haslam
//

#include "SettingsDialog.h"
#include "AboutDialog.h"
#include "DiffPanel.h"
#include "ExternalToolsDialog.h"
#include "PluginsPanel.h"
#include "app/Application.h"
#include "app/CustomTheme.h"
#include "conf/Settings.h"
#include "cred/CredentialHelper.h"
#include "git/Config.h"
#include "log/LogEntry.h"
#include "tools/ExternalTool.h"
#include "ui/BlameEditor.h"
#include "ui/EditorWindow.h"
#include "ui/MainWindow.h"
#include "ui/MenuBar.h"
#include "ui/RepoView.h"
#include "update/Updater.h"
#include <QAction>
#include <QApplication>
#include <QCheckBox>
#include <QComboBox>
#include <QDialogButtonBox>
#include <QDirIterator>
#include <QFile>
#include <QFontComboBox>
#include <QFormLayout>
#include <QLabel>
#include <QLineEdit>
#include <QMessageBox>
#include <QPointer>
#include <QProcess>
#include <QPushButton>
#include <QSaveFile>
#include <QShortcut>
#include <QSpinBox>
#include <QStackedWidget>
#include <QStandardItemModel>
#include <QToolBar>

#ifdef Q_OS_UNIX
#include "cli/Installer.h"
#endif

namespace {

void populateExternalTools(QComboBox *comboBox, const QString &type)
{
  comboBox->clear();

  QList<ExternalTool::Info> tools =
    ExternalTool::readGlobalTools(type) +
    ExternalTool::readBuiltInTools(type);

  QStringList names;
  foreach (const ExternalTool::Info &tool, tools) {
    if (tool.found)
      names.append(tool.name);
  }

  std::sort(names.begin(), names.end());
  foreach (const QString &tool, names)
    comboBox->addItem(tool);
}

class StackedWidget : public QStackedWidget
{
public:
  StackedWidget(QWidget *parent = nullptr)
    : QStackedWidget(parent)
  {}

  QSize sizeHint() const override
  {
    return currentWidget()->sizeHint();
  }

  QSize minimumSizeHint() const override
  {
    return currentWidget()->minimumSizeHint();
  }
};

class GeneralPanel : public QWidget
{
  Q_OBJECT

public:
  GeneralPanel(QWidget *parent = nullptr)
    : QWidget(parent)
  {
    mName = new QLineEdit(this);
    mEmail = new QLineEdit(this);

    mFetch = new QCheckBox(tr("Fetch every"), this);
    mFetchMinutes = new QSpinBox(this);
    connect(mFetch, &QCheckBox::toggled,
            mFetchMinutes, &QSpinBox::setEnabled);

    QHBoxLayout *fetchLayout = new QHBoxLayout;
    fetchLayout->addWidget(mFetch);
    fetchLayout->addWidget(mFetchMinutes);
    fetchLayout->addWidget(new QLabel(tr("minutes"), this));
    fetchLayout->addStretch();

    mPushCommit = new QCheckBox(tr("Push after each commit"), this);
    mPullUpdate = new QCheckBox(tr("Update submodules after pull"), this);
    mAutoPrune = new QCheckBox(tr("Prune when fetching"), this);
    mNoTranslation = new QCheckBox(tr("No translation"), this);

    mStoreCredentials = new QCheckBox(
      tr("Store credentials in secure storage"), this);

    QLabel *privacy = new QLabel(tr("<a href='view'>View privacy policy</a>"));
    connect(privacy, &QLabel::linkActivated, [] {
      AboutDialog::openSharedInstance(AboutDialog::Privacy);
    });

<<<<<<< HEAD
    mSingleInstance = new QCheckBox(
      tr("Only allow a single running instance"), this);
=======
>>>>>>> 0ec529e6

    QFormLayout *form = new QFormLayout;
    form->addRow(tr("User name:"), mName);
    form->addRow(tr("User email:"), mEmail);
    form->addRow(tr("Automatic actions:"), fetchLayout);
    form->addRow(QString(), mPushCommit);
    form->addRow(QString(), mPullUpdate);
    form->addRow(QString(), mAutoPrune);
    form->addRow(tr("Language:"), mNoTranslation);
    form->addRow(tr("Credentials:"), mStoreCredentials);
    form->addRow(QString(), privacy);
    form->addRow(QString(), new QLabel(tr("%1 will be replaced with the repository's directory")));

#if defined(Q_OS_LINUX) || defined(Q_OS_WIN)
    form->addRow(tr("Single instance:"), mSingleInstance);
#endif

    QVBoxLayout *layout = new QVBoxLayout(this);
    layout->setContentsMargins(16,12,16,12);
    layout->addLayout(form);

    init();

    // Connect signals after initializing fields.
    connect(mName, &QLineEdit::textChanged, [](const QString &text) {
      git::Config config = git::Config::global();
      config.setValue("user.name", text);
    });

    connect(mEmail, &QLineEdit::textChanged, [](const QString &text) {
      git::Config config = git::Config::global();
      config.setValue("user.email", text);
    });

    connect(mFetch, &QCheckBox::toggled, this, [](bool checked) {
      Settings::instance()->setValue("global/autofetch/enable", checked);
      foreach (MainWindow *window, MainWindow::windows()) {
        for (int i = 0; i < window->count(); ++i)
          window->view(i)->startFetchTimer();
      }
    });

    auto signal = QOverload<int>::of(&QSpinBox::valueChanged);
    connect(mFetchMinutes, signal, [](int value) {
      Settings::instance()->setValue("global/autofetch/minutes", value);
    });

    connect(mPushCommit, &QCheckBox::toggled, [](bool checked) {
      Settings::instance()->setValue("global/autopush/enable", checked);
    });

    connect(mPullUpdate, &QCheckBox::toggled, [](bool checked) {
      Settings::instance()->setValue("global/autoupdate/enable", checked);
    });

    connect(mAutoPrune, &QCheckBox::toggled, [](bool checked) {
      Settings::instance()->setValue("global/autoprune/enable", checked);
    });

    connect(mNoTranslation, &QCheckBox::toggled, [](bool checked) {
      Settings::instance()->setValue("translation/disable", checked);
    });

    connect(mStoreCredentials, &QCheckBox::toggled, [](bool checked) {
      Settings::instance()->setValue("credential/store", checked);
      delete CredentialHelper::instance();
    });

    connect(mSingleInstance, &QCheckBox::toggled, [](bool checked) {
      Settings::instance()->setValue("singleInstance", checked);
    });
  }

  void init()
  {
    git::Config config = git::Config::global();
    mName->setText(config.value<QString>("user.name"));
    mEmail->setText(config.value<QString>("user.email"));

    Settings *settings = Settings::instance();
    settings->beginGroup("global");
    settings->beginGroup("autofetch");
    mFetch->setChecked(settings->value("enable").toBool());
    mFetchMinutes->setValue(settings->value("minutes").toInt());
    settings->endGroup();

    mPushCommit->setChecked(settings->value("autopush/enable").toBool());
    mPullUpdate->setChecked(settings->value("autoupdate/enable").toBool());
    mAutoPrune->setChecked(settings->value("autoprune/enable").toBool());
    settings->endGroup();

    mNoTranslation->setChecked(settings->value("translation/disable").toBool());
    mStoreCredentials->setChecked(settings->value("credential/store").toBool());

    mSingleInstance->setChecked(settings->value("singleInstance").toBool());
  }

private:
  QLineEdit *mName;
  QLineEdit *mEmail;

  QCheckBox *mFetch;
  QSpinBox *mFetchMinutes;
  QCheckBox *mPushCommit;
  QCheckBox *mPullUpdate;
  QCheckBox *mAutoPrune;
  QCheckBox *mNoTranslation;
  QCheckBox *mStoreCredentials;
  QCheckBox *mSingleInstance;
};

class ToolsPanel : public QWidget
{
  Q_OBJECT

public:
  ToolsPanel(QWidget *parent = nullptr)
    : QWidget(parent), mConfig(git::Config::global())
  {
    // external editor
    QLineEdit *editTool = new QLineEdit(this);
    editTool->setText(mConfig.value<QString>("gui.editor"));
    connect(editTool, &QLineEdit::textChanged, this, [this](const QString &text) {
      if (text.isEmpty()) {
        mConfig.remove("gui.editor");
      } else {
        mConfig.setValue("gui.editor", text);
      }
    });

    // external diff/merge
    QHBoxLayout *diffTool = externalTools("diff");
    QHBoxLayout *mergeTool = externalTools("merge");

    // backup files
    QCheckBox *backup =
      new QCheckBox(tr("Keep backup of merge files (.orig)"), this);
    backup->setChecked(mConfig.value<bool>("mergetool.keepBackup"));
    connect(backup, &QCheckBox::toggled, this, [this](bool checked) {
      mConfig.setValue("mergetool.keepBackup", checked);
    });

    QFormLayout *layout = new QFormLayout(this);
    layout->addRow(tr("External editor:"), editTool);
    layout->addRow(tr("External diff:"), diffTool);
    layout->addRow(tr("External merge:"), mergeTool);
    layout->addRow(tr("Backup files:"), backup);

    QLineEdit *mTerminalCommand = new QLineEdit(this);
    layout->addRow(tr("Terminal emulator command:"), mTerminalCommand);
    mTerminalCommand->setText(Settings::instance()->value("terminal/command").toString());

    connect(mTerminalCommand, &QLineEdit::textChanged, [](const QString &text) {
      Settings::instance()->setValue("terminal/command", text);
    });
    
    QLineEdit *mFileManagerCommand = new QLineEdit(this);
	QHBoxLayout* fileManagerLayout = new QHBoxLayout();
	fileManagerLayout->addWidget(mFileManagerCommand);
	fileManagerLayout->addWidget(new QLabel("\"%1\" = Repo Path", this));
	layout->addRow(tr("File manager command:"), fileManagerLayout);

    connect(mFileManagerCommand, &QLineEdit::textChanged, [](const QString &text) {
      Settings::instance()->setValue("filemanager/command", text);
    });
    mFileManagerCommand->setText(Settings::instance()->value("filemanager/command").toString());
  }

private:
  QHBoxLayout *externalTools(const QString &type)
  {
    // Fill combo box with git config entries.
    QComboBox *comboBox = new QComboBox(this);
    populateExternalTools(comboBox, type);

    // Read tool from git config.
    QString key = QString("%1.tool").arg(type);
    QString name = mConfig.value<QString>(key);
    comboBox->setCurrentIndex(comboBox->findText(name));

    // React to combo box selections.
    auto signal = QOverload<int>::of(&QComboBox::currentIndexChanged);
    connect(comboBox, signal, this, [this, key, comboBox](int index) {
      mConfig.setValue(key, comboBox->currentText());
    });

    QPushButton *configure = new QPushButton(tr("Configure"), this);
    connect(configure, &QPushButton::clicked, this, [this, comboBox, type] {
      ExternalToolsDialog *dialog = new ExternalToolsDialog(type, this);

      // Update combo box when external tools dialog closes.
      connect(dialog, &QDialog::finished, this, [comboBox, type] {
        QString name = comboBox->currentText();
        populateExternalTools(comboBox, type);
        comboBox->setCurrentIndex(comboBox->findText(name));
      });

      dialog->open();
    });

    QHBoxLayout *layout = new QHBoxLayout;
    layout->addWidget(comboBox, 1);
    layout->addWidget(configure);

    return layout;
  }

  git::Config mConfig;
};

class WindowPanel : public QWidget
{
  Q_OBJECT

public:
  WindowPanel(QWidget *parent = nullptr)
    : QWidget(parent)
  {
    Settings *settings = Settings::instance();
    settings->beginGroup("window");

    QComboBox *comboBox = new QComboBox(this);

    // default theme
    comboBox->addItem("Default");

    // predefined themes
    QDir dir = Settings::themesDir();
    dir.setNameFilters({"*.lua"});
    QDirIterator *it = new QDirIterator(dir);
    while (it->hasNext()) {
      it->next();
      QString name = it->fileInfo().baseName();
      if (name != "Default")
        comboBox->addItem(name);
    }

    // user themes
    bool exists = false;
    QDir appLocalDir = CustomTheme::userDir(false, &exists);
    if (exists) {
      appLocalDir.setNameFilters({"*.lua"});
      QDirIterator *it = new QDirIterator(appLocalDir);

      if (it->hasNext())
        comboBox->insertSeparator(comboBox->count());

      while (it->hasNext()) {
        it->next();
        comboBox->addItem(it->fileInfo().baseName(), it->filePath());
      }
    }

    comboBox->insertSeparator(comboBox->count());

    int index = comboBox->findText(settings->value("theme").toString());

    // add theme
    comboBox->addItem(tr("Add New Theme"));
    comboBox->addItem(tr("Edit Current Theme"), index);

    // Select the current theme.
    comboBox->setCurrentIndex(index >= 0 ? index : 0);

    // Edit enabled for user themes
    QStandardItemModel *model =
      static_cast<QStandardItemModel *>(comboBox->model());
    if(!comboBox->itemData(comboBox->currentIndex()).isValid())
      model->item(comboBox->count() - 1)->setEnabled(false);

    auto signal = QOverload<int>::of(&QComboBox::currentIndexChanged);
    connect(comboBox, signal, this, [this, parent, comboBox] {
      //Add new theme
      if (comboBox->currentIndex() == comboBox->count() - 2) {
        QDialog dialog;

        QDialogButtonBox *buttons =
          new QDialogButtonBox(QDialogButtonBox::Cancel, &dialog);
        connect(buttons, &QDialogButtonBox::accepted, &dialog, &QDialog::accept);
        connect(buttons, &QDialogButtonBox::rejected, &dialog, &QDialog::reject);

        QPushButton *create =
          buttons->addButton(tr("Create Theme"), QDialogButtonBox::AcceptRole);
        create->setEnabled(false);

        QLineEdit *nameField = new QLineEdit(&dialog);
        connect(nameField, &QLineEdit::textChanged, this, [create, nameField] {
          create->setEnabled(!nameField->text().isEmpty());
        });

        QFormLayout *layout = new QFormLayout(&dialog);
        layout->addRow(tr("Theme Name"), nameField);
        layout->addRow(buttons);

        if (dialog.exec()) {
          QDir dir = CustomTheme::userDir(true);
          QString path = dir.filePath(QString("%1.lua").arg(nameField->text()));
          QFile::copy(Settings::themesDir().filePath("Dark.lua"), path);
          EditorWindow::open(path);
        }

        window()->close();
        return;
      }

      //Edit current theme
      QStandardItemModel *model =
        static_cast<QStandardItemModel *>(comboBox->model());
      bool enabled = comboBox->itemData(comboBox->currentIndex()).isValid();
      model->item(comboBox->count() - 1)->setEnabled(enabled);

      if (comboBox->currentIndex() == comboBox->count() - 1) {
        int index = comboBox->currentData().toInt();
        QString path = comboBox->itemData(index).toString();
        EditorWindow::open(path);
        parent->close();
        return;
      }

      //Save theme
      Settings::instance()->setValue("window/theme", comboBox->currentText());

      QMessageBox mb(QMessageBox::Information, tr("Restart?"),
        tr("The application must be restarted for "
           "the theme change to take effect."));
      mb.setInformativeText(tr("Do you want to restart now?"));
      QPushButton *restart =
        mb.addButton(tr("Restart"), QMessageBox::AcceptRole);
      mb.addButton(tr("Later"), QMessageBox::RejectRole);
      mb.setDefaultButton(restart);
      mb.exec();

      if (mb.clickedButton() == restart) {
        QWidget *dialog = window();
        QTimer::singleShot(0, this, [dialog] {
          // Close the dialog.
          dialog->close();

          // Restart the app.
          QStringList args = qApp->arguments();
          QProcess::startDetached(args.takeFirst(), args);
          qApp->quit();
        });
      }
    });

    QCheckBox *fullPath = new QCheckBox(tr("Show full repository path"));
    fullPath->setChecked(settings->value("path/full").toBool());
    connect(fullPath, &QCheckBox::toggled, [](bool checked) {
      Settings::instance()->setValue("window/path/full", checked);
    });

    QCheckBox *hideLog = new QCheckBox(tr("Hide automatically"));
    hideLog->setChecked(settings->value("log/hide").toBool());
    connect(hideLog, &QCheckBox::toggled, [](bool checked) {
      Settings::instance()->setValue("window/log/hide", checked);
    });

    settings->beginGroup("tabs");
    QCheckBox *smTabs = new QCheckBox(tr("Open submodules in tabs"));
    smTabs->setChecked(settings->value("submodule").toBool());
    connect(smTabs, &QCheckBox::toggled, [](bool checked) {
      Settings::instance()->setValue("window/tabs/submodule", checked);
    });

    QCheckBox *repoTabs = new QCheckBox(tr("Open all repositories in tabs"));
    repoTabs->setChecked(settings->value("repository").toBool());
    connect(repoTabs, &QCheckBox::toggled, [](bool checked) {
      Settings::instance()->setValue("window/tabs/repository", checked);
    });
    settings->endGroup(); // tabs
    settings->endGroup(); // window

    QString mergeText = settings->promptDescription(Settings::PromptMerge);
    QCheckBox *merge = new QCheckBox(mergeText, this);
    merge->setChecked(settings->prompt(Settings::PromptMerge));
    connect(merge, &QCheckBox::toggled, [](bool checked) {
      Settings::instance()->setPrompt(Settings::PromptMerge, checked);
    });

    QString revertText = settings->promptDescription(Settings::PromptRevert);
    QCheckBox *revert = new QCheckBox(revertText, this);
    revert->setChecked(settings->prompt(Settings::PromptRevert));
    connect(revert, &QCheckBox::toggled, [](bool checked) {
      Settings::instance()->setPrompt(Settings::PromptRevert, checked);
    });

    QString cpText = settings->promptDescription(Settings::PromptCherryPick);
    QCheckBox *cherryPick = new QCheckBox(cpText, this);
    cherryPick->setChecked(settings->prompt(Settings::PromptCherryPick));
    connect(cherryPick, &QCheckBox::toggled, [](bool checked) {
      Settings::instance()->setPrompt(Settings::PromptCherryPick, checked);
    });

    QString stashText = settings->promptDescription(Settings::PromptStash);
    QCheckBox *stash = new QCheckBox(stashText, this);
    stash->setChecked(settings->prompt(Settings::PromptStash));
    connect(stash, &QCheckBox::toggled, [](bool checked) {
      Settings::instance()->setPrompt(Settings::PromptStash, checked);
    });

    QString largeFilesText = settings->promptDescription(Settings::PromptLargeFiles);
    QCheckBox *largeFiles = new QCheckBox(largeFilesText, this);
    largeFiles->setChecked(settings->prompt(Settings::PromptLargeFiles));
    connect(largeFiles, &QCheckBox::toggled, [](bool checked) {
      Settings::instance()->setPrompt(Settings::PromptLargeFiles, checked);
    });

    QString directoriesText = settings->promptDescription(Settings::PromptDirectories);
    QCheckBox *directories = new QCheckBox(directoriesText, this);
    directories->setChecked(settings->prompt(Settings::PromptDirectories));
    connect(directories, &QCheckBox::toggled, [](bool checked) {
      Settings::instance()->setPrompt(Settings::PromptDirectories, checked);
    });

    QFormLayout *layout = new QFormLayout(this);

    layout->addRow(tr("Theme:"), comboBox);
    layout->addRow(tr("Title:"), fullPath);
    layout->addRow(tr("Log:"), hideLog);
    layout->addRow(tr("Tabs:"), smTabs);
    layout->addRow(QString(), repoTabs);
    layout->addRow(tr("Prompt:"), merge);
    layout->addRow(QString(), revert);
    layout->addRow(QString(), cherryPick);
    layout->addRow(QString(), stash);
    layout->addRow(QString(), directories);
    layout->addRow(QString(), largeFiles);
  }
};

class EditorPanel : public QWidget
{
  Q_OBJECT

public:
  EditorPanel(QWidget *parent = nullptr)
    : QWidget(parent)
  {
    auto spin = QOverload<int>::of(&QSpinBox::valueChanged);
    auto combo = QOverload<int>::of(&QComboBox::currentIndexChanged);

    Settings *settings = Settings::instance();
    settings->beginGroup("editor");

    settings->beginGroup("font");
    QFontComboBox *font = new QFontComboBox(this);
    font->setEditable(false);
    font->setFontFilters(QFontComboBox::MonospacedFonts);
    font->setCurrentText(settings->value("family").toString());
    connect(font, &QFontComboBox::currentTextChanged, [](const QString &text) {
      Settings::instance()->setValue("editor/font/family", text);
    });

    QSpinBox *fontSize = new QSpinBox(this);
    fontSize->setRange(2, 32);
    fontSize->setValue(settings->value("size").toInt());
    connect(fontSize, spin, [](int i) {
      Settings::instance()->setValue("editor/font/size", i);
    });
    settings->endGroup(); // font

    settings->beginGroup("indent");
    QComboBox *indent = new QComboBox(this);
    indent->addItem(tr("Tabs"));
    indent->addItem(tr("Spaces"));
    indent->setCurrentIndex(settings->value("tabs").toBool() ? 0 : 1);
    connect(indent, combo, [](int i) {
      Settings::instance()->setValue("editor/indent/tabs", i == 0);
    });

    QSpinBox *indentWidth = new QSpinBox(this);
    indentWidth->setRange(1, 32);
    indentWidth->setValue(settings->value("width").toInt());
    connect(indentWidth, spin, [](int i) {
      Settings::instance()->setValue("editor/indent/width", i);
    });

    QSpinBox *tabWidth = new QSpinBox(this);
    tabWidth->setRange(1, 32);
    tabWidth->setValue(settings->value("tabwidth").toInt());
    connect(tabWidth, spin, [](int i) {
      Settings::instance()->setValue("editor/indent/tabwidth", i);
    });
    settings->endGroup(); // indent

    QCheckBox *blameHeatMap = new QCheckBox(tr("Show heat map"), this);
    blameHeatMap->setChecked(settings->value("blame/heatmap").toBool());
    connect(blameHeatMap, &QCheckBox::toggled, [](bool checked) {
      Settings::instance()->setValue("editor/blame/heatmap", checked);
    });

    settings->endGroup(); // editor

    QFormLayout *layout = new QFormLayout(this);
    layout->addRow(tr("Font:"), font);
    layout->addRow(tr("Font size:"), fontSize);
    layout->addRow(tr("Indent using:"), indent);
    layout->addRow(tr("Indent width:"), indentWidth);
    layout->addRow(tr("Tab width:"), tabWidth);
    layout->addRow(tr("Blame margin:"), blameHeatMap);
  }
};

class UpdatePanel : public QWidget
{
  Q_OBJECT

public:
  UpdatePanel(QWidget *parent = nullptr)
    : QWidget(parent)
  {
    Settings *settings = Settings::instance();
    settings->beginGroup("update");

    QString checkText = tr("Check for updates automatically");
    QCheckBox *check = new QCheckBox(checkText, this);
    check->setChecked(settings->value("check").toBool());
    connect(check, &QCheckBox::toggled, [](bool checked) {
      Settings::instance()->setValue("update/check", checked);
    });

    QString downloadText = tr("Automatically download and install updates");
    QCheckBox *download = new QCheckBox(downloadText, this);
    download->setChecked(settings->value("download").toBool());
    connect(download, &QCheckBox::toggled, [](bool checked) {
      Settings::instance()->setValue("update/download", checked);
    });

    QPushButton *button = new QPushButton(tr("Check Now"), this);
    connect(button, &QPushButton::clicked,
            Updater::instance(), &Updater::update);

    QFormLayout *layout = new QFormLayout(this);
    layout->addRow(tr("Software Update:"), check);
    layout->addRow(QString(), download);
    layout->addRow(QString(), button);

    settings->endGroup();
  }
};

class MiscPanel : public QWidget
{
  Q_OBJECT

public:
  MiscPanel(QWidget *parent = nullptr)
    : QWidget(parent)
  {
    Settings *settings = Settings::instance();

    QLineEdit *sshConfigPathBox = new QLineEdit(settings->value("ssh/configFilePath").toString(), this);
    connect(sshConfigPathBox, &QLineEdit::textChanged, [](const QString &text) {
      Settings::instance()->setValue("ssh/configFilePath", text);
    });

    QLineEdit *sshKeyPathBox = new QLineEdit(settings->value("ssh/keyFilePath").toString(), this);
    connect(sshKeyPathBox, &QLineEdit::textChanged, [](const QString &text) {
      Settings::instance()->setValue("ssh/keyFilePath", text);
    });

    QFormLayout *layout = new QFormLayout(this);
    layout->addRow(tr("Path to SSH config file:"), sshConfigPathBox);
    layout->addRow(tr("Path to default / fallback SSH key file:"), sshKeyPathBox);
  }
};

#ifdef Q_OS_UNIX
class TerminalPanel : public QWidget
{
  Q_OBJECT

public:
  TerminalPanel(QWidget *parent = nullptr)
    : QWidget(parent)
  {
    Settings *settings = Settings::instance();
    settings->beginGroup("terminal");

    mNameBox = new QLineEdit(settings->value("name").toString(), this);
    connect(mNameBox, &QLineEdit::textChanged, [this](const QString &text) {
      Settings::instance()->setValue("terminal/name", text);
      updateInstallButton();
    });

    mPathBox = new QLineEdit(settings->value("path").toString(), this);
    connect(mPathBox, &QLineEdit::textChanged, [this](const QString &text) {
      Settings::instance()->setValue("terminal/path", text);
      updateInstallButton();
    });

    settings->endGroup();

    mInstallButton = new QPushButton(tr("Install"), this);
    connect(mInstallButton, &QPushButton::clicked, [this] {
      Installer installer(mNameBox->text(), mPathBox->text());
      if (installer.isInstalled()) {
        installer.uninstall();
      } else if (!installer.exists()) {
        installer.install();
      }

      updateInstallButton();
    });

    QFormLayout *layout = new QFormLayout(this);
    layout->addRow(tr("Name:"), mNameBox);
    layout->addRow(tr("Location:"), mPathBox);
    layout->addRow(QString(), mInstallButton);

    updateInstallButton();
  }

private:
  void updateInstallButton()
  {
    Installer installer(mNameBox->text(), mPathBox->text());
    bool installed = installer.isInstalled();
    mInstallButton->setText(!installed ? tr("Install") : tr("Uninstall"));
    mInstallButton->setEnabled(installed || !installer.exists());
  }

  QLineEdit *mNameBox;
  QLineEdit *mPathBox;
  QPushButton *mInstallButton;
};
#endif

} // anon. namespace

SettingsDialog::SettingsDialog(Index index, QWidget *parent)
  : QMainWindow(parent, Qt::Dialog)
{
  setAttribute(Qt::WA_DeleteOnClose);
  setUnifiedTitleAndToolBarOnMac(true);
  setContextMenuPolicy(Qt::NoContextMenu);

  // Close on escape.
  QShortcut *esc = new QShortcut(tr("Esc"), this);
  connect(esc, &QShortcut::activated, this, &SettingsDialog::close);

  // Create tool bar.
  QToolBar *toolbar = new QToolBar(this);
  toolbar->setToolButtonStyle(Qt::ToolButtonTextUnderIcon);
  toolbar->setMovable(false);
  addToolBar(toolbar);

  // Create central stack widget.
  StackedWidget *stack = new StackedWidget(this);
  connect(stack, &StackedWidget::currentChanged,
          this, &SettingsDialog::adjustSize);

  QString text =
    tr("Global git settings can be overridden for each repository in "
       "the corresponding repository configuration page.");
  QLabel *description = new QLabel(text, this);
  description->setStyleSheet("QLabel { padding: 0px 20px 0px 20px }");
  description->setWordWrap(true);

#ifndef Q_OS_WIN
  QFont small = font();
  small.setPointSize(small.pointSize() - 2);
  description->setFont(small);
#endif

  QDialogButtonBox *buttons =
    new QDialogButtonBox(QDialogButtonBox::Ok, this);
  connect(buttons, &QDialogButtonBox::accepted, this, &SettingsDialog::close);
  connect(buttons, &QDialogButtonBox::rejected, this, &SettingsDialog::close);

  // Add edit button.
  QPushButton *edit =
    buttons->addButton(tr("Edit Config File..."), QDialogButtonBox::ResetRole);

  QWidget *widget = new QWidget(this);
  QVBoxLayout *layout = new QVBoxLayout(widget);
  layout->addWidget(stack);
  layout->addWidget(description);

#ifdef Q_OS_WIN
  layout->addSpacing(16);
#endif

  layout->addWidget(buttons);

  setCentralWidget(widget);

  // Track actions in a group.
  QActionGroup *actions = new QActionGroup(this);
  connect(actions, &QActionGroup::triggered, this,
  [this, stack, description, edit](QAction *action) {
    int index = action->data().toInt();
    bool config = (index < Window);
    description->setVisible(config);
    edit->setVisible(config);
    stack->setCurrentIndex(index);
    setWindowTitle(action->text());
  });

  // Add global git settings panel.
  QAction *general = toolbar->addAction(QIcon(":/general.png"), tr("General"));
  general->setData(General);
  general->setActionGroup(actions);
  general->setCheckable(true);

  stack->addWidget(new GeneralPanel(this));

  // Add diff panel.
  QAction *diff = toolbar->addAction(QIcon(":/diff.png"), tr("Diff"));
  diff->setData(Diff);
  diff->setActionGroup(actions);
  diff->setCheckable(true);

  stack->addWidget(new DiffPanel(git::Repository(), this));

  // Add tools panel.
  QAction *tools = toolbar->addAction(QIcon(":/tools.png"), tr("Tools"));
  tools->setData(Tools);
  tools->setActionGroup(actions);
  tools->setCheckable(true);

  stack->addWidget(new ToolsPanel(this));

  toolbar->addSeparator();

  // Add window panel.
  QAction *window = toolbar->addAction(QIcon(":/window.png"), tr("Window"));
  window->setData(Window);
  window->setActionGroup(actions);
  window->setCheckable(true);

  stack->addWidget(new WindowPanel(this));

  // Add editor panel.
  QAction *editor = toolbar->addAction(QIcon(":/editor.png"), tr("Editor"));
  editor->setData(Editor);
  editor->setActionGroup(actions);
  editor->setCheckable(true);

  stack->addWidget(new EditorPanel(this));

  // Add update panel.
  QAction *update = toolbar->addAction(QIcon(":/update.png"), tr("Update"));
  update->setData(Update);
  update->setActionGroup(actions);
  update->setCheckable(true);

  stack->addWidget(new UpdatePanel(this));

  // Add plugins panel.
  QAction *plugins = toolbar->addAction(QIcon(":/plugins.png"), tr("Plugins"));
  plugins->setData(Plugins);
  plugins->setActionGroup(actions);
  plugins->setCheckable(true);

  stack->addWidget(new PluginsPanel(git::Repository(), this));

  // Add misc panel.
  QAction *misc = toolbar->addAction(QIcon(":/misc.png"), tr("Misc"));
  misc->setData(Misc);
  misc->setActionGroup(actions);
  misc->setCheckable(true);

  stack->addWidget(new MiscPanel(this));

#ifdef Q_OS_UNIX
  // Add terminal panel.
  QAction *terminal = toolbar->addAction(QIcon(":/terminal.png"), tr("Terminal"));
  terminal->setData(Terminal);
  terminal->setActionGroup(actions);
  terminal->setCheckable(true);

  stack->addWidget(new TerminalPanel(this));
#endif

  // Hook up edit button.
  connect(edit, &QPushButton::clicked, stack, [stack] {
    // Update on save.
    EditorWindow *window = EditorWindow::open(git::Config::globalPath());
    GeneralPanel *panel = static_cast<GeneralPanel *>(stack->widget(General));
    connect(window->widget(), &BlameEditor::saved, panel, &GeneralPanel::init);
  });

  // Select the requested index.
  actions->actions().at(index)->trigger();

  setMinimumWidth(toolbar->sizeHint().width());
}

void SettingsDialog::openSharedInstance(Index index)
{
  static QPointer<SettingsDialog> dialog;
  if (dialog) {
    dialog->show();
    dialog->raise();
    dialog->activateWindow();
    return;
  }

  dialog = new SettingsDialog(index);
  dialog->show();
}

#include "SettingsDialog.moc"<|MERGE_RESOLUTION|>--- conflicted
+++ resolved
@@ -125,11 +125,8 @@
       AboutDialog::openSharedInstance(AboutDialog::Privacy);
     });
 
-<<<<<<< HEAD
     mSingleInstance = new QCheckBox(
       tr("Only allow a single running instance"), this);
-=======
->>>>>>> 0ec529e6
 
     QFormLayout *form = new QFormLayout;
     form->addRow(tr("User name:"), mName);
