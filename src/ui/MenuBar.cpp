//
//          Copyright (c) 2016, Scientific Toolworks, Inc.
//
// This software is licensed under the MIT License. The LICENSE.md file
// describes the conditions under which this software may be distributed.
//
// Author: Jason Haslam
//

#include "MenuBar.h"
#include "BlameEditor.h"
#include "CommitList.h"
#include "EditorWindow.h"
#include "FindWidget.h"
#include "History.h"
#include "HotkeyManager.h"
#include "MainWindow.h"
#include "RepoView.h"
#include "TabWidget.h"
#include "app/Application.h"
#include "conf/RecentRepositories.h"
#include "conf/RecentRepository.h"
#include "conf/Settings.h"
#include "cred/CredentialHelper.h"
#include "dialogs/AboutDialog.h"
#include "dialogs/CloneDialog.h"
#include "dialogs/MergeDialog.h"
#include "dialogs/RemoteDialog.h"
#include "dialogs/SettingsDialog.h"
#include "dialogs/StartDialog.h"
#include "dialogs/UpdateSubmodulesDialog.h"
#include "editor/TextEditor.h"
#include "git/Reference.h"
#include "git/Remote.h"
#include "git/RevWalk.h"
#include "git/Submodule.h"
#include "index/Index.h"
#include "log/LogEntry.h"
#include "log/LogView.h"
#include "update/Updater.h"
#include <QApplication>
#include <QClipboard>
#include <QCloseEvent>
#include <QDesktopServices>
#include <QFileDialog>
#include <QLineEdit>
#include <QMessageBox>
#include <QTextEdit>

namespace {

void openCloneDialog(CloneDialog::Kind kind)
{
  CloneDialog *dialog = new CloneDialog(kind);
  QObject::connect(dialog, &CloneDialog::accepted, [dialog] {
    if (MainWindow *window = MainWindow::open(dialog->path())) {
      RepoView *view = window->currentView();
      view->addLogEntry(dialog->message(), dialog->messageTitle());
    }
  });

  dialog->open();
}

} // anon. namespace

bool MenuBar::sDebugMenuVisible = false;

static Hotkey newFileHotkey = HotkeyManager::registerHotkey(
  QKeySequence::New,
  "file/new",
  "File/New File"
);

static Hotkey newWinHotkey = HotkeyManager::registerHotkey(
  "Ctrl+Meta+N",
  "file/newWindow",
  "File/New Window"
);

static Hotkey cloneHotkey = HotkeyManager::registerHotkey(
  "Ctrl+Shift+N",
  "file/clone",
  "File/Clone Repository"
);

static Hotkey initHotkey = HotkeyManager::registerHotkey(
  "Ctrl+Alt+N",
  "file/init",
  "File/Initialize New Repository"
);

static Hotkey openHotkey = HotkeyManager::registerHotkey(
  QKeySequence::Open,
  "file/open",
  "File/Open Repository"
);

static Hotkey closeHotkey = HotkeyManager::registerHotkey(
  QKeySequence::Close,
  "file/close",
  "File/Close"
);

static Hotkey saveHotkey = HotkeyManager::registerHotkey(
  QKeySequence::Save,
  "file/save",
  "File/Save"
);

#ifndef Q_OS_MAC
static Hotkey quitHotkey = HotkeyManager::registerHotkey(
  QKeySequence::Quit,
  "file/quit",
  "File/Exit"
);
#endif

static Hotkey undoHotkey = HotkeyManager::registerHotkey(
  QKeySequence::Undo,
  "edit/undo",
  "Edit/Undo"
);

static Hotkey redoHotkey = HotkeyManager::registerHotkey(
  QKeySequence::Redo,
  "edit/redo",
  "Edit/Redo"
);

static Hotkey cutHotkey = HotkeyManager::registerHotkey(
  QKeySequence::Cut,
  "edit/cut",
  "Edit/Cut"
);

static Hotkey copyHotkey = HotkeyManager::registerHotkey(
  QKeySequence::Copy,
  "edit/copy",
  "Edit/Copy"
);

static Hotkey pasteHotkey = HotkeyManager::registerHotkey(
  QKeySequence::Paste,
  "edit/paste",
  "Edit/Paste"
);

static Hotkey selectAllHotkey = HotkeyManager::registerHotkey(
  QKeySequence::SelectAll,
  "edit/selectAll",
  "Edit/Select All"
);

static Hotkey findHotkey = HotkeyManager::registerHotkey(
  QKeySequence::Find,
  "edit/find",
  "Edit/Find"
);

static Hotkey findNextHotkey = HotkeyManager::registerHotkey(
  QKeySequence::FindNext,
  "edit/findNext",
  "Edit/Find Next"
);

static Hotkey findPreviousHotkey = HotkeyManager::registerHotkey(
  QKeySequence::FindPrevious,
  "edit/findPrevious",
  "Edit/Find Previous"
);

static Hotkey findSelectionHotkey = HotkeyManager::registerHotkey(
  "Ctrl+E",
  "edit/findSelection",
  "Edit/Use Selection for Find"
);

static Hotkey refreshHotkey = HotkeyManager::registerHotkey(
  QKeySequence::Refresh,
  "view/refresh",
  "View/Refresh"
);

static Hotkey toggleLogHotkey = HotkeyManager::registerHotkey(
  nullptr,
  "view/toggleLog",
  "View/Toggle Log"
);

static Hotkey toggleViewHotkey = HotkeyManager::registerHotkey(
  nullptr,
  "view/toggleView",
  "View/Toggle Tree View"
);

static Hotkey configureRepositoryHotkey = HotkeyManager::registerHotkey(
  nullptr,
  "repository/configure",
  "Repository/Configure Repository"
);

static Hotkey stageAllHotkey = HotkeyManager::registerHotkey(
  "Ctrl++",
  "repository/stageAll",
  "Repository/Stage All"
);

static Hotkey unstageAllHotkey = HotkeyManager::registerHotkey(
  "Ctrl+-",
  "repository/unstageAll",
  "Repository/Unstage All"
);

static Hotkey commitHotkey = HotkeyManager::registerHotkey(
  "Ctrl+Shift+C",
  "repository/commit",
  "Repository/Commit"
);

static Hotkey amendCommitHotkey = HotkeyManager::registerHotkey(
  "Ctrl+Shift+A",
  "repository/amendCommit",
  "Repository/Amend Commit"
);

static Hotkey lfsUnlockHotkey = HotkeyManager::registerHotkey(
  nullptr,
  "repository/lfs/unlock",
  "Repository/Remove all LFS locks"
);

static Hotkey lfsInitializeHotkey = HotkeyManager::registerHotkey(
  nullptr,
  "repository/lfs/initialize",
  "Repository/Initialize LFS"
);

static Hotkey configureRemotesHotkey = HotkeyManager::registerHotkey(
  nullptr,
  "remote/configure",
  "Remote/Configure"
);

static Hotkey fetchHotkey = HotkeyManager::registerHotkey(
  "Ctrl+Shift+Alt+F",
  "remote/fetch",
  "Remote/Fetch"
);

static Hotkey fetchAllHotkey = HotkeyManager::registerHotkey(
  "Ctrl+Shift+Alt+A",
  "remote/fetchAll",
  "Remote/Fetch All"
);

static Hotkey fetchFromHotkey = HotkeyManager::registerHotkey(
  "Ctrl+Shift+F",
  "remote/fetchFrom",
  "Remote/Fetch From"
);

static Hotkey pullHotkey = HotkeyManager::registerHotkey(
  "Ctrl+Shift+Alt+L",
  "remote/pull",
  "Remote/Pull"
);

static Hotkey pullFromHotkey = HotkeyManager::registerHotkey(
  "Ctrl+Shift+L",
  "remote/pullFrom",
  "Remote/Pull From"
);

static Hotkey pushHotkey = HotkeyManager::registerHotkey(
  "Ctrl+Shift+Alt+P",
  "remote/push",
  "Remote/Push"
);

static Hotkey pushToHotkey = HotkeyManager::registerHotkey(
  "Ctrl+Shift+P",
  "remote/pushTo",
  "Remote/Push To"
);

static Hotkey configureBranchesHotkey = HotkeyManager::registerHotkey(
  nullptr,
  "branch/configure",
  "Branch/Configure"
);

static Hotkey newBranchHotkey = HotkeyManager::registerHotkey(
  nullptr,
  "branch/new",
  "Branch/New"
);

static Hotkey checkoutCurrentHotkey = HotkeyManager::registerHotkey(
  "Ctrl+Shift+Alt+H",
  "branch/checkoutCurrent",
  "Branch/Checkout Current"
);

static Hotkey checkoutHotkey = HotkeyManager::registerHotkey(
  "Ctrl+Shift+H",
  "branch/checkout",
  "Branch/Checkout"
);

static Hotkey mergeHotkey = HotkeyManager::registerHotkey(
  "Ctrl+Shift+M",
  "branch/merge",
  "Branch/Merge"
);

static Hotkey rebaseHotkey = HotkeyManager::registerHotkey(
  "Ctrl+Shift+R",
  "branch/rebase",
  "Branch/Rebase"
);

static Hotkey abortHotkey = HotkeyManager::registerHotkey(
  "Ctrl+Shift+A",
  "branch/abort",
  "Branch/Abort Merge"
);

static Hotkey configureSubmodulesHotkey = HotkeyManager::registerHotkey(
  nullptr,
  "branch/configure",
  "Branch/Configure"
);

static Hotkey updateSubmodulesHotkey = HotkeyManager::registerHotkey(
  "Ctrl+Shift+Alt+U",
  "branch/update",
  "Branch/Update All"
);

static Hotkey initSubmodulesHotkey = HotkeyManager::registerHotkey(
  "Ctrl+Shift+U",
  "branch/init",
  "Branch/Update"
);

static Hotkey showStashesHotkey = HotkeyManager::registerHotkey(
  nullptr,
  "stash/show",
  "Stash/Show Stashes"
);

static Hotkey stashHotkey = HotkeyManager::registerHotkey(
  "Ctrl+Shift+T",
  "stash/stash",
  "Stash/Stash"
);

static Hotkey stashPopHotkey = HotkeyManager::registerHotkey(
  "Ctrl+Shift+Alt+T",
  "stash/pop",
  "Stash/Pop"
);

static Hotkey prevHotkey = HotkeyManager::registerHotkey(
  QKeySequence::Back,
  "history/prev",
  "History/Back"
);

static Hotkey nextHotkey = HotkeyManager::registerHotkey(
  QKeySequence::Forward,
  "history/next",
  "History/Forward"
);

static Hotkey prevTabHotkey = HotkeyManager::registerHotkey(
  QKeySequence::PreviousChild,
  "window/prevTab",
  "Window/Show Previous Tab"
);

static Hotkey nextTabHotkey = HotkeyManager::registerHotkey(
  QKeySequence::NextChild,
  "window/nextTab",
  "Window/Show Next Tab"
);

static Hotkey chooserHotkey = HotkeyManager::registerHotkey(
  "Ctrl+Shift+O",
  "window/chooser",
  "Window/Show Repository Chooser"
);

static Hotkey preferencesHotkey = HotkeyManager::registerHotkey(
  nullptr,
  "tools/preferences",
  "Tools/Options"
);

MenuBar::MenuBar(QWidget *parent)
  : QMenuBar(parent)
{
  // File
  QMenu *file = addMenu(tr("File"));

  QAction *newFile = file->addAction(tr("New File"));
  newFileHotkey.use(newFile);
  connect(newFile, &QAction::triggered, [] {
    if (MainWindow *window = MainWindow::activeWindow()) {
      if (RepoView *view = window->currentView()) {
        view->newEditor();
        return;
      }
    }

    EditorWindow *window = new EditorWindow;
    window->show();
  });

  QAction *newWin = file->addAction(tr("New Window"));
  newWinHotkey.use(newWin);
  connect(newWin, &QAction::triggered, [] {
    MainWindow::open();
  });

  QAction *clone = file->addAction(tr("Clone Repository..."));
  cloneHotkey.use(clone);
  connect(clone, &QAction::triggered, [] {
    openCloneDialog(CloneDialog::Clone);
  });

  QAction *init = file->addAction(tr("Initialize New Repository..."));
  initHotkey.use(init);
  connect(init, &QAction::triggered, [] {
    openCloneDialog(CloneDialog::Init);
  });

  file->addSeparator();

  QAction *open = file->addAction(tr("Open Repository..."));
  openHotkey.use(open);
  connect(open, &QAction::triggered, [] {
    // FIXME: Filter out non-git dirs.
    Settings *settings = Settings::instance();
    QString title = tr("Open Repository");
    QString path = QFileDialog::getExistingDirectory(
      nullptr, title, settings->lastPath(), QFileDialog::ShowDirsOnly);
    MainWindow::open(path);
    settings->setLastPath(path);
  });

  QMenu *openRecent = file->addMenu(tr("Open Recent"));
  connect(openRecent, &QMenu::aboutToShow, [openRecent] {
    openRecent->clear();
    RecentRepositories *repos = RecentRepositories::instance();
    for (int i = 0; i < repos->count(); ++i) {
      RecentRepository *repo = repos->repository(i);
      QAction *action = openRecent->addAction(repo->name());
      connect(action, &QAction::triggered, [repo] {
        MainWindow::open(repo->path());
      });
    }
  });

  file->addSeparator();

  mClose = file->addAction(tr("Close"));
  closeHotkey.use(mClose);
  connect(mClose, &QAction::triggered, [] {
    QWidget *window = QApplication::activeWindow();
    if (!window)
      return;

    if (MainWindow *win = qobject_cast<MainWindow *>(window)) {
      if (win->count() > 0) {
        win->currentView()->close();
        return;
      }
    }

    window->close();
  });

  mSave = file->addAction(tr("Save"));
  saveHotkey.use(mSave);
  mSave->setEnabled(false);
  connect(mSave, &QAction::triggered, [this] {
    static_cast<EditorWindow *>(window())->widget()->save();
  });

  file->addSeparator();

#ifndef Q_OS_MAC
  QAction *quit = file->addAction(tr("Exit"));
  quit->setMenuRole(QAction::QuitRole);
<<<<<<< HEAD
  quitHotkey.use(quit);
  connect(quit, &QAction::triggered, [] {
    QCoreApplication::postEvent(qApp, new QCloseEvent);
  });
=======
  quit->setShortcut(QKeySequence::Quit);
  connect(quit, &QAction::triggered, &QApplication::closeAllWindows);
>>>>>>> f383311b
#endif

  // Edit
  QMenu *edit = addMenu(tr("Edit"));

  mUndo = edit->addAction(tr("Undo"));
  undoHotkey.use(mUndo);
  connect(mUndo, &QAction::triggered, [] {
    QWidget *widget = QApplication::focusWidget();
    if (TextEditor *editor = qobject_cast<TextEditor *>(widget)) {
      editor->undo();
    } else if (QLineEdit *editor = qobject_cast<QLineEdit *>(widget)) {
      editor->undo();
    } else if (QTextEdit *editor = qobject_cast<QTextEdit *>(widget)) {
      editor->undo();
    }
  });

  mRedo = edit->addAction(tr("Redo"));
  redoHotkey.use(mRedo);
  connect(mRedo, &QAction::triggered, [this] {
    QWidget *widget = QApplication::focusWidget();
    if (TextEditor *editor = qobject_cast<TextEditor *>(widget)) {
      editor->redo();
    } else if (QTextEdit *editor = qobject_cast<QTextEdit *>(widget)) {
      editor->redo();
    } else if (QLineEdit *editor = qobject_cast<QLineEdit *>(widget)) {
      editor->redo();
    }
  });

  edit->addSeparator();

  mCut = edit->addAction(tr("Cut"));
  cutHotkey.use(mCut);
  connect(mCut, &QAction::triggered, [] {
    QWidget *widget = QApplication::focusWidget();
    if (TextEditor *editor = qobject_cast<TextEditor *>(widget)) {
      editor->cut();
    } else if (QTextEdit *editor = qobject_cast<QTextEdit *>(widget)) {
      editor->cut();
    } else if (QLineEdit *editor = qobject_cast<QLineEdit *>(widget)) {
      editor->cut();
    }
  });

  mCopy = edit->addAction(tr("Copy"));
  copyHotkey.use(mCopy);
  connect(mCopy, &QAction::triggered, [] {
    QWidget *widget = QApplication::focusWidget();
    if (TextEditor *editor = qobject_cast<TextEditor *>(widget)) {
      editor->copy();
    } else if (QTextEdit *editor = qobject_cast<QTextEdit *>(widget)) {
      editor->copy();
    } else if (QLineEdit *editor = qobject_cast<QLineEdit *>(widget)) {
      editor->copy();
    } else if (LogView *logView = qobject_cast<LogView *>(widget)) {
      logView->copy();
    }
  });

  mPaste = edit->addAction(tr("Paste"));
  pasteHotkey.use(mPaste);
  connect(mPaste, &QAction::triggered, [] {
    QWidget *widget = QApplication::focusWidget();
    if (TextEditor *editor = qobject_cast<TextEditor *>(widget)) {
      editor->paste();
    } else if (QTextEdit *editor = qobject_cast<QTextEdit *>(widget)) {
      editor->paste();
    } else if (QLineEdit *editor = qobject_cast<QLineEdit *>(widget)) {
      editor->paste();
    }
  });

  mSelectAll = edit->addAction(tr("Select All"));
  selectAllHotkey.use(mSelectAll);
  connect(mSelectAll, &QAction::triggered, [] {
    QWidget *widget = QApplication::focusWidget();
    if (TextEditor *editor = qobject_cast<TextEditor *>(widget)) {
      editor->selectAll();
    } else if (QTextEdit *editor = qobject_cast<QTextEdit *>(widget)) {
      editor->selectAll();
    } else if (QLineEdit *editor = qobject_cast<QLineEdit *>(widget)) {
      editor->selectAll();
    }
  });

  edit->addSeparator();

  mFind = edit->addAction(tr("Find..."));
  mFind->setObjectName("Find");
  findHotkey.use(mFind);
  connect(mFind, &QAction::triggered, [] {
    QWidget *widget = QApplication::activeWindow();
    if (MainWindow *window = qobject_cast<MainWindow *>(widget)) {
      window->currentView()->find();
    } else if (EditorWindow *window = qobject_cast<EditorWindow *>(widget)) {
      window->widget()->find();
    }
  });

  mFindNext = edit->addAction(tr("Find Next"));
  findNextHotkey.use(mFindNext);
  connect(mFindNext, &QAction::triggered, [] {
    QWidget *widget = QApplication::activeWindow();
    if (MainWindow *window = qobject_cast<MainWindow *>(widget)) {
      window->currentView()->findNext();
    } else if (EditorWindow *window = qobject_cast<EditorWindow *>(widget)) {
      window->widget()->findNext();
    }
  });

  mFindPrevious = edit->addAction(tr("Find Previous"));
  findPreviousHotkey.use(mFindPrevious);
  connect(mFindPrevious, &QAction::triggered, [] {
    QWidget *widget = QApplication::activeWindow();
    if (MainWindow *window = qobject_cast<MainWindow *>(widget)) {
      window->currentView()->findPrevious();
    } else if (EditorWindow *window = qobject_cast<EditorWindow *>(widget)) {
      window->widget()->findPrevious();
    }
  });

  mFindSelection = edit->addAction(tr("Use Selection for Find"));
  findSelectionHotkey.use(mFindSelection);
  connect(mFindSelection, &QAction::triggered, [this] {
    QWidget *widget = QApplication::focusWidget();
    if (TextEditor *editor = qobject_cast<TextEditor *>(widget)) {
      FindWidget::setText(editor->selText());
    } else if (QTextEdit *editor = qobject_cast<QTextEdit *>(widget)) {
      FindWidget::setText(editor->textCursor().selectedText());
    } else if (QLineEdit *editor = qobject_cast<QLineEdit *>(widget)) {
      FindWidget::setText(editor->selectedText());
    }

    // Update next/prev.
    updateFind();
  });

  // View
  QMenu *viewMenu = addMenu(tr("View"));

  mRefresh = viewMenu->addAction(tr("Refresh"));
  refreshHotkey.use(mRefresh);
  connect(mRefresh, &QAction::triggered, [this] {
    view()->refresh();
  });

  viewMenu->addSeparator();

  mToggleLog = viewMenu->addAction(tr("Show Log"));
  toggleLogHotkey.use(mToggleLog);
  connect(mToggleLog, &QAction::triggered, [this] {
    RepoView *view = this->view();
    view->setLogVisible(!view->isLogVisible());
  });

  mToggleView = viewMenu->addAction(tr("Show Tree View"));
  toggleViewHotkey.use(mToggleView);
  connect(mToggleView, &QAction::triggered, [this] {
    RepoView *view = this->view();
    bool diff = (view->viewMode() == RepoView::Diff);
    view->setViewMode(diff ? RepoView::Tree : RepoView::Diff);
  });

  // Repository
  QMenu *repository = addMenu(tr("Repository"));

  mConfigureRepository = repository->addAction(tr("Configure Repository..."));
  configureRepositoryHotkey.use(mConfigureRepository);
  connect(mConfigureRepository, &QAction::triggered, [this] {
    view()->configureSettings();
  });

  repository->addSeparator();

  mStageAll = repository->addAction(tr("Stage All"));
  stageAllHotkey.use(mStageAll);
  connect(mStageAll, &QAction::triggered, [this] {
    view()->stage();
  });

  mUnstageAll = repository->addAction(tr("Unstage All"));
  unstageAllHotkey.use(mUnstageAll);
  connect(mUnstageAll, &QAction::triggered, [this] {
    view()->unstage();
  });

  repository->addSeparator();

  mCommit = repository->addAction(tr("Commit"));
  commitHotkey.use(mCommit);
  connect(mCommit, &QAction::triggered, [this] {
    view()->commit();
  });

  mAmendCommit = repository->addAction(tr("Amend Commit"));
  amendCommitHotkey.use(mAmendCommit);
  connect(mAmendCommit, &QAction::triggered, [this] {
    view()->amendCommit();
  });

  repository->addSeparator();

  QMenu *lfs = repository->addMenu(tr("Git LFS"));
  mLfsUnlock = lfs->addAction(tr("Remove all locks"));
  lfsUnlockHotkey.use(mLfsUnlock);
  connect(mLfsUnlock, &QAction::triggered, [this] {
    view()->lfsSetLocked(view()->repo().lfsLocks().values(), false);
  });

  lfs->addSeparator();

  mLfsInitialize = lfs->addAction(tr("Initialize"));
  lfsInitializeHotkey.use(mLfsInitialize);
  connect(mLfsInitialize, &QAction::triggered, [this] {
    view()->lfsInitialize();
  });

  // Remote
  QMenu *remote = addMenu(tr("Remote"));

  mConfigureRemotes = remote->addAction(tr("Configure Remotes..."));
  mConfigureRemotes->setMenuRole(QAction::NoRole);
  configureRemotesHotkey.use(mConfigureRemotes);
  connect(mConfigureRemotes, &QAction::triggered, [this] {
    view()->configureSettings(ConfigDialog::Remotes);
  });

  remote->addSeparator();

  mFetch = remote->addAction(tr("Fetch"));
  fetchHotkey.use(mFetch);
  connect(mFetch, &QAction::triggered, [this] {
    view()->fetch();
  });

  mFetchAll = remote->addAction(tr("Fetch All"));
  fetchAllHotkey.use(mFetchAll);
  connect(mFetchAll, &QAction::triggered, [this] {
    view()->fetchAll();
  });

  mFetchFrom = remote->addAction(tr("Fetch From..."));
  fetchFromHotkey.use(mFetchFrom);
  connect(mFetchFrom, &QAction::triggered, [this] {
    RemoteDialog *dialog = new RemoteDialog(RemoteDialog::Fetch, view());
    dialog->open();
  });

  remote->addSeparator();

  mPull = remote->addAction(tr("Pull"));
  pullHotkey.use(mPull);
  connect(mPull, &QAction::triggered, [this] {
    view()->pull();
  });

  mPullFrom = remote->addAction(tr("Pull From..."));
  pullFromHotkey.use(mPullFrom);
  connect(mPullFrom, &QAction::triggered, [this] {
    RemoteDialog *dialog = new RemoteDialog(RemoteDialog::Pull, view());
    dialog->open();
  });

  remote->addSeparator();

  mPush = remote->addAction(tr("Push"));
  pushHotkey.use(mPush);
  connect(mPush, &QAction::triggered, [this] {
    view()->push();
  });

  mPushTo = remote->addAction(tr("Push To..."));
  pushToHotkey.use(mPushTo);
  connect(mPushTo, &QAction::triggered, [this] {
    RemoteDialog *dialog = new RemoteDialog(RemoteDialog::Push, view());
    dialog->open();
  });

  // Branch
  QMenu *branch = addMenu(tr("Branch"));

  mConfigureBranches = branch->addAction(tr("Configure Branches..."));
  mConfigureBranches->setMenuRole(QAction::NoRole);
  configureBranchesHotkey.use(mConfigureBranches);
  connect(mConfigureBranches, &QAction::triggered, [this] {
    view()->configureSettings(ConfigDialog::Branches);
  });

  mNewBranch = branch->addAction(tr("New Branch..."));
  newBranchHotkey.use(mNewBranch);
  connect(mNewBranch, &QAction::triggered, [this] {
    view()->promptToCreateBranch();
  });

  branch->addSeparator();

  mCheckoutCurrent = branch->addAction(tr("Checkout Current"));
  checkoutCurrentHotkey.use(mCheckoutCurrent);
  connect(mCheckoutCurrent, &QAction::triggered, [this] {
    RepoView *view = this->view();
    git::Reference ref = view->reference();
    Q_ASSERT(ref.qualifiedName() != view->repo().head().qualifiedName());

    // FIXME: Disallow non-local branch?
    view->checkout(ref, !ref.isLocalBranch());
  });

  mCheckout = branch->addAction(tr("Checkout..."));
  checkoutHotkey.use(mCheckout);
  connect(mCheckout, &QAction::triggered, [this] {
    view()->promptToCheckout();
  });

  branch->addSeparator();

  mMerge = branch->addAction(tr("Merge..."));
  mergeHotkey.use(mMerge);
  connect(mMerge, &QAction::triggered, [this] {
    RepoView *view = this->view();
    MergeDialog *dialog =
      new MergeDialog(RepoView::Merge, view->repo(), view);
    connect(dialog, &QDialog::accepted, [view, dialog] {
      view->merge(dialog->flags(), dialog->reference());
    });

    dialog->open();
  });

  mRebase = branch->addAction(tr("Rebase..."));
  rebaseHotkey.use(mRebase);
  connect(mRebase, &QAction::triggered, [this] {
    RepoView *view = this->view();
    MergeDialog *dialog =
      new MergeDialog(RepoView::Rebase, view->repo(), view);
    connect(dialog, &QDialog::accepted, [view, dialog] {
      view->merge(dialog->flags(), dialog->reference());
    });

    dialog->open();
  });

  mSquash = branch->addAction(tr("Squash..."));
  mSquash->setShortcut(tr("Ctrl+Shift+Q"));
  connect(mSquash, &QAction::triggered, [this] {
    RepoView *view = this->view();
    MergeDialog *dialog =
      new MergeDialog(RepoView::Squash, view->repo(), view);
    connect(dialog, &QDialog::accepted, [view, dialog] {
      view->merge(dialog->flags(), dialog->reference());
    });

    dialog->open();
  });

  branch->addSeparator();

  mAbort = branch->addAction(tr("Abort Merge"));
  abortHotkey.use(mAbort);
  connect(mAbort, &QAction::triggered, [this] {
    view()->mergeAbort();
  });

  // Submodule
  QMenu *submodule = addMenu(tr("Submodule"));

  mConfigureSubmodules = submodule->addAction(tr("Configure Submodules..."));
  mConfigureSubmodules->setMenuRole(QAction::NoRole);
  configureSubmodulesHotkey.use(mConfigureSubmodules);
  connect(mConfigureSubmodules, &QAction::triggered, [this] {
    view()->configureSettings(ConfigDialog::Submodules);
  });

  submodule->addSeparator();

  mUpdateSubmodules = submodule->addAction(tr("Update All"));
  updateSubmodulesHotkey.use(mUpdateSubmodules);
  connect(mUpdateSubmodules, &QAction::triggered, [this] {
    view()->updateSubmodules();
  });

  mInitSubmodules = submodule->addAction(tr("Update..."));
  initSubmodulesHotkey.use(mInitSubmodules);
  connect(mInitSubmodules, &QAction::triggered, [this] {
    RepoView *view = this->view();
    git::Repository repo = view->repo();
    UpdateSubmodulesDialog *dialog = new UpdateSubmodulesDialog(repo, view);
    connect(dialog, &QDialog::accepted, [view, dialog] {
      view->updateSubmodules(dialog->submodules(), dialog->recursive(),
                             dialog->init());
    });

    dialog->open();
  });

  submodule->addSeparator();

  mOpenSubmodule = submodule->addMenu(tr("Open"));
  connect(mOpenSubmodule, &QMenu::aboutToShow, [this] {
    mOpenSubmodule->clear();

    // FIXME: Disabling the submenu doesn't actually work on Mac.
    MainWindow *win = qobject_cast<MainWindow *>(window());
    if (!win)
      return;

    RepoView *view = win->currentView();
    foreach (const git::Submodule &submodule, view->repo().submodules()) {
      QAction *action = mOpenSubmodule->addAction(submodule.name());
      connect(action, &QAction::triggered, [view, submodule] {
        view->openSubmodule(submodule);
      });
    }
  });

  // Stash
  QMenu *stash = addMenu(tr("Stash"));

  mShowStashes = stash->addAction(tr("Show Stashes"));
  showStashesHotkey.use(mShowStashes);
  connect(mShowStashes, &QAction::triggered, [this] {
    RepoView *view = this->view();
    view->selectReference(view->repo().stashRef());
  });

  stash->addSeparator();

  mStash = stash->addAction(tr("Stash..."));
  stashHotkey.use(mStash);
  connect(mStash, &QAction::triggered, [this] {
    view()->promptToStash();
  });

  mStashPop = stash->addAction(tr("Pop Stash"));
  stashPopHotkey.use(mStashPop);
  connect(mStashPop, &QAction::triggered, [this] {
    view()->popStash();
  });

  // History
  QMenu *historyMenu = addMenu(tr("History"));

  mPrev = historyMenu->addAction(tr("Back"));
  prevHotkey.use(mPrev);
  mPrev->setEnabled(false);
  connect(mPrev, &QAction::triggered, [this] {
    view()->history()->prev();
  });

  mNext = historyMenu->addAction(tr("Forward"));
  nextHotkey.use(mNext);
  mNext->setEnabled(false);
  connect(mNext, &QAction::triggered, [this] {
    view()->history()->next();
  });

  // Window
  QMenu *windowMenu = addMenu(tr("Window"));
  mPrevTab = windowMenu->addAction(tr("Show Previous Tab"));
  prevTabHotkey.use(mPrevTab);
  connect(mPrevTab, &QAction::triggered, [this] {
    MainWindow *win = static_cast<MainWindow *>(window());
    TabWidget *tabs = win->tabWidget();
    int index = tabs->currentIndex();
    tabs->setCurrentIndex((index ? index : tabs->count()) - 1);
  });

  mNextTab = windowMenu->addAction(tr("Show Next Tab"));
  nextTabHotkey.use(mNextTab);
  connect(mNextTab, &QAction::triggered, [this] {
    MainWindow *win = static_cast<MainWindow *>(window());
    TabWidget *tabs = win->tabWidget();
    int index = tabs->currentIndex();
    tabs->setCurrentIndex((index == tabs->count() - 1) ? 0 : index + 1);
  });

  windowMenu->addSeparator();

  QAction *chooser = windowMenu->addAction(tr("Show Repository Chooser..."));
  chooserHotkey.use(chooser);
  connect(chooser, &QAction::triggered, &StartDialog::openSharedInstance);

  // Tools
  QMenu *tools = addMenu(tr("Tools"));
  QAction *preferences = tools->addAction(tr("Options..."));
  preferencesHotkey.use(preferences);
  connect(preferences, &QAction::triggered, [] {
    SettingsDialog::openSharedInstance();
  });

  // Help
  QMenu *help = addMenu(tr("Help"));
  QString name = QCoreApplication::applicationName();
  QAction *about = help->addAction(tr("About %1").arg(name));
  about->setMenuRole(QAction::AboutRole);
  connect(about, &QAction::triggered, [] {
    AboutDialog::openSharedInstance();
  });

  QAction *update = help->addAction(tr("Check For Updates..."));
  update->setMenuRole(QAction::ApplicationSpecificRole);
  connect(update, &QAction::triggered, Updater::instance(), &Updater::update);

  QAction *plugin = help->addAction(tr("Plugin Documentation..."));
  connect(plugin, &QAction::triggered, [] {
    QString url = Settings::docDir().filePath("plugin.html");
    QDesktopServices::openUrl(QUrl::fromLocalFile(url));
  });

  // Debug
  if (sDebugMenuVisible) {
    QMenu *debug = addMenu(tr("Debug"));
    QAction *abort = debug->addAction(tr("Abort"));
    connect(abort, &QAction::triggered, [] {
#ifdef Q_OS_WIN
      // Cause a crash.
      int *crash = nullptr;
      *crash = 0;
#endif

      ::abort();
    });

    debug->addSeparator();

    QAction *indexer = debug->addAction(tr("Log Indexer Progress"));
    indexer->setCheckable(true);
    indexer->setChecked(Index::isLoggingEnabled());
    connect(indexer, &QAction::triggered, [](bool checked) {
      Index::setLoggingEnabled(checked);
    });

    QAction *cred = debug->addAction(tr("Log Credential Helper"));
    cred->setCheckable(true);
    cred->setChecked(CredentialHelper::isLoggingEnabled());
    connect(cred, &QAction::triggered, [](bool checked) {
      CredentialHelper::setLoggingEnabled(checked);
    });

    QAction *remote = debug->addAction(tr("Log Remote Connection"));
    remote->setCheckable(true);
    remote->setChecked(git::Remote::isLoggingEnabled());
    connect(remote, &QAction::triggered, [](bool checked) {
      git::Remote::setLoggingEnabled(checked);
    });

    debug->addSeparator();

    QAction *diffs = debug->addAction(tr("Load All Diffs"));
    connect(diffs, &QAction::triggered, [this] {
      if (MainWindow *win = qobject_cast<MainWindow *>(window())) {
        RepoView *view = win->currentView();
        CommitList *commits = view->commitList();
        QAbstractItemModel *model = commits->model();
        for (int i = 0; i < model->rowCount(); ++i) {
          commits->setCurrentIndex(model->index(i, 0));
          view->find(); // Force editors to load.
          QCoreApplication::processEvents();
        }
      }
    });

    QAction *walk = debug->addAction(tr("Walk Commits"));
    connect(walk, &QAction::triggered, [this] {
      if (MainWindow *win = qobject_cast<MainWindow *>(window())) {
        git::RevWalk walker = win->currentView()->repo().walker();
        while (git::Commit commit = walker.next())
          (void) commit;
      }
    });
  }

  // Respond to window activation.
  connect(qApp, &QApplication::focusChanged, this, &MenuBar::update);
}

void MenuBar::update()
{
  updateFile();
  updateSave();
  updateUndoRedo();
  updateCutCopyPaste();
  updateSelectAll();
  updateFind();
  updateView();
  updateRepository();
  updateRemote();
  updateBranch();
  updateSubmodules();
  updateStash();
  updateHistory();
  updateWindow();
}

void MenuBar::updateFile()
{
  mClose->setEnabled(QApplication::activeWindow());
}

void MenuBar::updateSave()
{
  EditorWindow *win = qobject_cast<EditorWindow *>(window());
  mSave->setEnabled(win && win->widget()->editor()->isModified());
}

void MenuBar::updateUndoRedo()
{
  mUndo->setEnabled(false);
  mRedo->setEnabled(false);

  QWidget *widget = QApplication::focusWidget();
  if (TextEditor *editor = qobject_cast<TextEditor *>(widget)) {
    mUndo->setEnabled(editor->canUndo());
    mRedo->setEnabled(editor->canRedo());
  } else if (QTextEdit *editor = qobject_cast<QTextEdit *>(widget)) {
    mUndo->setEnabled(editor->document()->isUndoAvailable());
    mRedo->setEnabled(editor->document()->isRedoAvailable());
  } else if (QLineEdit *editor = qobject_cast<QLineEdit *>(widget)) {
    mUndo->setEnabled(editor->isUndoAvailable());
    mRedo->setEnabled(editor->isRedoAvailable());
  }
}

void MenuBar::updateCutCopyPaste()
{
  mCut->setEnabled(false);
  mCopy->setEnabled(false);
  mPaste->setEnabled(false);
  mFindSelection->setEnabled(false);

  QWidget *widget = QApplication::focusWidget();
  bool canPaste = !QApplication::clipboard()->text().isEmpty();
  if (TextEditor *editor = qobject_cast<TextEditor *>(widget)) {
    mCut->setEnabled(!editor->selectionEmpty() && !editor->readOnly());
    mCopy->setEnabled(!editor->selectionEmpty());
    mPaste->setEnabled(canPaste && editor->canPaste());
    mFindSelection->setEnabled(!editor->selectionEmpty());
  } else if (QTextEdit *editor = qobject_cast<QTextEdit *>(widget)) {
    bool selection = editor->textCursor().hasSelection();
    mCut->setEnabled(selection && !editor->isReadOnly());
    mCopy->setEnabled(selection);
    mPaste->setEnabled(canPaste && !editor->isReadOnly());
    mFindSelection->setEnabled(selection);
  } else if (QLineEdit *editor = qobject_cast<QLineEdit *>(widget)) {
    mCut->setEnabled(editor->hasSelectedText());
    mCopy->setEnabled(editor->hasSelectedText());
    mPaste->setEnabled(canPaste);
    mFindSelection->setEnabled(editor->hasSelectedText());
  } else if (LogView *logView = qobject_cast<LogView *>(widget)){
    mCopy->setEnabled(true);
  }
}

void MenuBar::updateSelectAll()
{
  QWidget *widget = QApplication::focusWidget();
  mSelectAll->setEnabled(
    qobject_cast<TextEditor *>(widget) ||
    qobject_cast<QTextEdit *>(widget) ||
    qobject_cast<QLineEdit *>(widget));
}

void MenuBar::updateFind()
{
  MainWindow *win = qobject_cast<MainWindow *>(window());
  EditorWindow *editor = qobject_cast<EditorWindow *>(window());
  RepoView *view = win ? win->currentView() : nullptr;
  bool empty = FindWidget::text().isEmpty();
  mFind->setEnabled(view || editor);
  mFindNext->setEnabled((view || editor) && !empty);
  mFindPrevious->setEnabled((view || editor) && !empty);
}

void MenuBar::updateView()
{
  MainWindow *win = qobject_cast<MainWindow *>(window());
  RepoView *view = win ? win->currentView() : nullptr;
  mRefresh->setEnabled(view);
  mToggleLog->setEnabled(view);
  mToggleView->setEnabled(view);

  if (!view)
    return;

  bool diff = (view->viewMode() == RepoView::Diff);
  mToggleLog->setText(view->isLogVisible() ? tr("Hide Log") : tr("Show Log"));
  mToggleView->setText(diff ? tr("Show Tree View") : tr("Show Diff View"));
}

void MenuBar::updateRepository()
{
  MainWindow *win = qobject_cast<MainWindow *>(window());
  RepoView *view = win ? win->currentView() : nullptr;
  mConfigureRepository->setEnabled(view);
  mCommit->setEnabled(view && view->isCommitEnabled());
  mStageAll->setEnabled(view && view->isStageEnabled());
  mUnstageAll->setEnabled(view && view->isUnstageEnabled());
  mAmendCommit->setEnabled(view);

  bool lfs = view && view->repo().lfsIsInitialized();
  mLfsUnlock->setEnabled(lfs);
  mLfsInitialize->setEnabled(!lfs);
}

void MenuBar::updateRemote()
{
  MainWindow *win = qobject_cast<MainWindow *>(window());
  RepoView *view = win ? win->currentView() : nullptr;
  mConfigureRemotes->setEnabled(view);
  mFetch->setEnabled(view);
  mPull->setEnabled(view && !view->repo().isBare());
  mPush->setEnabled(view);
  mFetchFrom->setEnabled(view);
  mPullFrom->setEnabled(view);
  mPushTo->setEnabled(view);
}

void MenuBar::updateBranch()
{
  MainWindow *win = qobject_cast<MainWindow *>(window());
  RepoView *view = win ? win->currentView() : nullptr;
  mConfigureBranches->setEnabled(view);

  git::Reference ref = view ? view->reference() : git::Reference();
  git::Reference head = view ? view->repo().head() : git::Reference();
  mCheckoutCurrent->setEnabled(
    ref.isValid() && head.isValid() &&
    ref.qualifiedName() != head.qualifiedName());
  mCheckout->setEnabled(head.isValid() && !view->repo().isBare());
  mNewBranch->setEnabled(head.isValid());

  mMerge->setEnabled(head.isValid());
  mRebase->setEnabled(head.isValid());
  mSquash->setEnabled(head.isValid());

  bool merging = false;
  QString text = tr("Merge");
  if (view) {
    switch (view->repo().state()) {
      case GIT_REPOSITORY_STATE_MERGE:
        merging = true;
        break;

      case GIT_REPOSITORY_STATE_REVERT:
      case GIT_REPOSITORY_STATE_REVERT_SEQUENCE:
        merging = true;
        text = tr("Revert");
        break;

      case GIT_REPOSITORY_STATE_CHERRYPICK:
      case GIT_REPOSITORY_STATE_CHERRYPICK_SEQUENCE:
        merging = true;
        text = tr("Cherry-pick");
        break;

      case GIT_REPOSITORY_STATE_REBASE:
      case GIT_REPOSITORY_STATE_REBASE_INTERACTIVE:
      case GIT_REPOSITORY_STATE_REBASE_MERGE:
        text = tr("Rebase");
        break;
    }
  }

  git::Branch headBranch = head;
  mAbort->setText(tr("Abort %1").arg(text));
  mAbort->setEnabled(headBranch.isValid() && merging);
}

void MenuBar::updateSubmodules()
{
  MainWindow *win = qobject_cast<MainWindow *>(window());
  RepoView *view = win ? win->currentView() : nullptr;
  QList<git::Submodule> submodules =
    view ? view->repo().submodules() : QList<git::Submodule>();

  mConfigureSubmodules->setEnabled(view);
  mUpdateSubmodules->setEnabled(!submodules.isEmpty());
  mInitSubmodules->setEnabled(!submodules.isEmpty());

  // FIXME: This doesn't actually work on Mac.
  mOpenSubmodule->setEnabled(!submodules.isEmpty());
}

void MenuBar::updateStash()
{
  MainWindow *win = qobject_cast<MainWindow *>(window());
  RepoView *view = win ? win->currentView() : nullptr;
  bool stash = view && view->repo().stashRef().isValid();
  mShowStashes->setEnabled(stash);
  mStash->setEnabled(view && view->isWorkingDirectoryDirty());
  mStashPop->setEnabled(stash);
}

void MenuBar::updateHistory()
{
  MainWindow *win = qobject_cast<MainWindow *>(window());
  RepoView *view = win ? win->currentView() : nullptr;
  mPrev->setEnabled(view && view->history()->hasPrev());
  mNext->setEnabled(view && view->history()->hasNext());
}

void MenuBar::updateWindow()
{
  MainWindow *win = qobject_cast<MainWindow *>(window());
  mPrevTab->setEnabled(win && win->count() > 1);
  mNextTab->setEnabled(win && win->count() > 1);
}

QWidget *MenuBar::window() const
{
  QWidget *parent = parentWidget();
  return parent ? parent : QApplication::activeWindow();
}

RepoView *MenuBar::view() const
{
  return static_cast<MainWindow *>(window())->currentView();
}

void MenuBar::setDebugMenuVisible(bool visible)
{
  sDebugMenuVisible = visible;
}

MenuBar *MenuBar::instance(QWidget *widget)
{
#ifdef Q_OS_MAC
  static MenuBar *instance = nullptr;
  if (!instance)
    instance = new MenuBar;
  return instance;
#else
  Q_ASSERT(widget);

  QMainWindow *window = qobject_cast<QMainWindow *>(widget->window());
  if (!window)
    return nullptr;

  if (!qobject_cast<MenuBar *>(window->menuBar()))
    window->setMenuBar(new MenuBar(window));

  return static_cast<MenuBar *>(window->menuBar());
#endif
}<|MERGE_RESOLUTION|>--- conflicted
+++ resolved
@@ -494,15 +494,8 @@
 #ifndef Q_OS_MAC
   QAction *quit = file->addAction(tr("Exit"));
   quit->setMenuRole(QAction::QuitRole);
-<<<<<<< HEAD
   quitHotkey.use(quit);
-  connect(quit, &QAction::triggered, [] {
-    QCoreApplication::postEvent(qApp, new QCloseEvent);
-  });
-=======
-  quit->setShortcut(QKeySequence::Quit);
   connect(quit, &QAction::triggered, &QApplication::closeAllWindows);
->>>>>>> f383311b
 #endif
 
   // Edit
